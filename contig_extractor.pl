--- conflicted
+++ resolved
@@ -223,23 +223,17 @@
         # test whether the read is paired
         if (($c[1] & 1 ) && ($c[1] & 128)) {
             # test whether the read is the second pair
-<<<<<<< HEAD
-            return $c[0]."/2";
-        } else {
-            return $c[0]."/1";
-=======
             if($ARGV{'-I'}) { 
-            	$seqs{$c[0]."/2"} = 1;
+            	return $c[0]."/2";
             } else {
-            	$seqs{$c[0]} = 1;
+            	return $c[0];
             }
         } else {
             if ($ARGV{'-I'}) {
-            	$seqs{$c[0]."/1"} = 1;
+            	return $c[0]."/1";
             } else {
-            	$seqs{$c[0]} = 1;
+            	return $c[0];
             }
->>>>>>> 24056e40
         }
     }
 }
@@ -376,7 +370,7 @@
 
 =head1 VERSION
 
- 0.5.1
+ 0.5.2
 
 =head1 DESCRIPTION
 
