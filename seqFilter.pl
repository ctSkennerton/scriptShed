--- conflicted
+++ resolved
@@ -462,11 +462,7 @@
         the name of the out put file for printing
 
 =for Euclid:
-<<<<<<< HEAD
-    output.type: readable
-=======
     output.type: writable
->>>>>>> 3186a151
 
  
 =item -l <length> | --length <length>
@@ -519,10 +515,7 @@
 =for Euclid
     wrap.type: +i
     wrap.type.error: "you must specify a positive integer for -w"
-<<<<<<< HEAD
-    wrap.default: 80
-=======
->>>>>>> 3186a151
+
 
 =item -p <trans_code> | --protein <trans_code>
 
