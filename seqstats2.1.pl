--- conflicted
+++ resolved
@@ -27,10 +27,7 @@
 use Getopt::Long;
 use Pod::Usage;
 use Bio::SeqIO;
-<<<<<<< HEAD
-=======
 use Data::Dumper;
->>>>>>> 7030e0e1
 #CPAN modules
 
 #locally-written modules
