--- conflicted
+++ resolved
@@ -878,28 +878,20 @@
         mpl.use('Agg')
         import matplotlib.pyplot as plt
         import matplotlib.cm as cm
+        from matplotlib.path import Path
+        import matplotlib.patches as patches
         import prettyplotlib as ppl
         from prettyplotlib import brewer2mpl as b2mpl
         import pandas as pd
-<<<<<<< HEAD
-    except ImportError:
+    except ImportError, e:
         print "you need to have matplotlib, pandas and prettyplotlib in "\
               "your python path. exiting now without making heatmap"
+        #print str(e)
         return
 
 
     fig = plt.figure()
     ax = fig.add_subplot(111)
-=======
-    except ImportError, e:
-        print "you need to have matplotlib, pandas and prettyplotlib in your python path. "\
-                "exiting now without making heatmap"
-        print str(e)
-        return
-
-    print pd.DataFrame(perc_ids, index=names, columns=names)
-    print pd.DataFrame(perc_aln, index=names, columns=names)
->>>>>>> 87f847e3
 
     if tree_file is not None:
         try:
@@ -910,68 +902,94 @@
         else:
             ids_pd = pd.DataFrame(perc_ids, index=names, columns=names)
             aln_pd = pd.DataFrame(perc_aln, index=names, columns=names)
-<<<<<<< HEAD
-
-=======
-            #merged_pd = pd.DataFrame(merged, index=names, columns=names)
->>>>>>> 87f847e3
             tree = Phylo.read(tree_file, 'newick')
             leaves = map(str, tree.get_terminals())
             leaves.reverse()
             ids_pd = ids_pd.loc[leaves, leaves]
             aln_pd = aln_pd.loc[leaves, leaves]
-<<<<<<< HEAD
-            perc_ids = ids_pd.as_matrix()
-            perc_aln = aln_pd.as_matrix()
-            names = leaves
-        finally:
-            merged = np.tril(perc_ids) + np.triu(perc_aln)
-
-    else:
-        merged = np.tril(perc_ids) + np.triu(perc_aln)
-=======
-            print ids_pd
-            print aln_pd
             perc_ids = ids_pd.as_matrix()
             perc_aln = aln_pd.as_matrix()
             names = leaves
     else:
-        print "no tree file given will not reorder branches"
+        print "no tree file given will not reorder matrix"
 
     merged = np.tril(perc_ids) + np.triu(perc_aln)
-    print pd.DataFrame(merged, index=names, columns=names)
-
-    fig = plt.figure()
-    ax = fig.add_subplot(111)
-
-
-    #print merged_pd
->>>>>>> 87f847e3
+
 
     mask_upper   = np.transpose(np.tri(merged.shape[0]))
     mask_lower   = np.tri(merged.shape[0])
     merged_lower = np.ma.masked_array(merged, mask=mask_lower)
     merged_upper = np.ma.masked_array(merged, mask=mask_upper)
 
-<<<<<<< HEAD
-    pa      = ax.pcolormesh(merged_lower, cmap=cm.Blues)
-    pb      = ax.pcolormesh(merged_upper, cmap=cm.Greens)
-    ax.set_xticklabels(names, rotation=45, ha='center')
-    ax.set_yticklabels(names, va='bottom')
-    cba = plt.colorbar(pa, shrink=0.25)
-    cbb = plt.colorbar(pb, shrink=0.25)
+    pa      = ax.pcolormesh(merged_lower, cmap=b2mpl.get_map('Blues', 'sequential', 9).mpl_colormap)
+    pb      = ax.pcolormesh(merged_upper, cmap=b2mpl.get_map('Purples',
+                    'sequential', 9).mpl_colormap)
+
+    xticks = np.arange(0.5, merged.shape[1] + 0.5)
+    ax.set_xticks(xticks)
+    ax.set_xticklabels(names, rotation=45, ha='right')
+
+    yticks = np.arange(0.5, merged.shape[1] + 0.5)
+    ax.set_yticks(yticks)
+    ax.set_yticklabels(names)
+
+    spines = ['top', 'bottom', 'right', 'left', 'polar']
+    for spine in spines:
+        # The try/except is for polar coordinates, which only have a 'polar'
+        # spine and none of the others
+        try:
+            ax.spines[spine].set_visible(False)
+        except KeyError:
+            pass
+
+    x_pos = set(['top', 'bottom'])
+    y_pos = set(['left', 'right'])
+    xy_pos = [x_pos, y_pos]
+    xy_ax_names = ['xaxis', 'yaxis']
+
+    for ax_name, pos in zip(xy_ax_names, xy_pos):
+        axis = ax.__dict__[ax_name]
+        axis.set_ticks_position('none')
+
+    N = merged.shape[1]
+    verts = [
+            [0,1]
+            ]
+    verts.append([0, N])
+    for i in reversed(range(2, N+1)):
+        verts.append([i-1,i])
+        verts.append([i-1,i-1])
+    verts.append([0,1])
+    verts = np.array(verts)
+
+    codes = [
+            Path.MOVETO
+            ]
+    for i in range(len(verts)-2):
+        codes.append(Path.LINETO)
+    codes.append(Path.CLOSEPOLY)
+
+    verts1 = np.copy(verts)
+    verts1 = verts1[:,::-1]
+    verts1[:,0] = verts1[:,0]
+    verts1 = verts1
+
+    path = Path(verts, codes)
+
+    path2 = Path(verts1, codes)
+    patch = patches.PathPatch(path, lw=1, fc='none')
+    ax.add_patch(patch)
+    patch2 = patches.PathPatch(path2, lw=1, fc='none')
+    ax.add_patch(patch2)
+
+    cba = plt.colorbar(pa, orientation='horizontal')
+    cbb = plt.colorbar(pb, orientation='horizontal')
+    
     cba.ax.axes.tick_params(labelsize=8)
     cbb.ax.axes.tick_params(labelsize=8)
     cba.set_label('percent alignment', fontsize=8)
     cbb.set_label('percent identity', fontsize=8)
-=======
-    pa      = ppl.pcolormesh(fig, ax, merged_lower, xticklabels=names,
-                    yticklabels=names, xticklabels_rotation=45,
-                    cmap=b2mpl.get_map('Blues', 'sequential', 9).mpl_colormap)
-    pb      = ppl.pcolormesh(fig, ax, merged_upper, cmap=b2mpl.get_map('Purples',
-                    'sequential', 9).mpl_colormap)
-    ax.set_xticklabels(names, rotation=45, ha='right')
->>>>>>> 87f847e3
+
     plt.tight_layout()
     fig.savefig(outfile)
 
@@ -1079,9 +1097,4 @@
     # If graphics have been selected, use R to generate a heatmap of the ANI
     # scores from the perc_id.tab output
     make_heatmap(perc_id, perc_aln, names, os.path.join(options.outdirname,
-<<<<<<< HEAD
-                'heatmap.eps'), tree_file=options.tree)
-=======
-        'heatmap.eps'), tree_file=options.tree)
-
->>>>>>> 87f847e3
+        'heatmap.eps'), tree_file=options.tree)