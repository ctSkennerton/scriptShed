--- conflicted
+++ resolved
@@ -318,20 +318,12 @@
 end #Partition
 
 class MergeCls
-  def initialize(cls_file, class_list, outfile=nil)
-    if not cls_file || cls_file == '-'
-      @cls_file = $stdin
-    else
-      @cls_file = File.open(cls_file)
-    end
+  def initialize(class_list, cls_file=$stdin ,outfile=$stdout)
+    @cls_file = cls_file
     @classes = Hash.new
     class_list.sort!
     class_list.each{|i|@classes[i] = class_list[0]}
-    if outfile
-      @outfile = File.open(outfile,'w')
-    else
-      @outfile = $stdout
-    end
+    @outfile = outfile
   end
   def merge
     @cls_file.each do |line|
@@ -396,23 +388,8 @@
     :merge => nil
   }
 
-<<<<<<< HEAD
   global_options do |opts|
     opts.banner = " Usage: #{SCRIPT_NAME} [options] <subcommand> <arguments>\n A number of utilities for working with ESOM\n\n"
-=======
-    opts.on('-V', '--version', "Output version information")    { puts VERSION ; exit 0 }
-    opts.on('-P', '--partition', "Given a particular class list, will segregate all contigs from a class into separate fasta files") {options[:partition_class] = true }
-    opts.on('-R', '--remove', "Delete all the windows of a class from an lrn file") { options[:rmcls] = true }
-    opts.on('-M', '--merge x,y,z', Array,
-            "Merge multiple classes together. Give as an arguement the class numbers to be merged. The smallest class will be used in the output") do |list|
-            options[:merge] = list
-            end
-    opts.on('--remove-class [INT]', "An integer value for the class that needs to be removed" ) {|v| options[:rm_class] = v}
-    opts.on('-c', '--class-file FILE', "name of the class file") {|f| options[:cls_file] = f}
-    opts.on('-f', '--fasta-file FILE', "name of the fasta file") {|f| options[:fasta_file] = f }
-    opts.on('-n', '--name-file FILE', "name of the names file") {|f| options[:name_file] = f }
-    opts.on('-l', '--lrn-file FILE', "name of the lrn file") {|f| options[:lrn_file] = f}
->>>>>>> 1b6ba8d3
     opts.on('-v', '--inverse', "inverse the previous operations") { options[:inverse] = true }
     # logger options
     opts.on("-q", "--quiet", "Run quietly, set logging to ERROR level [default INFO]") {Bio::Log::CLI.trace('error')}
@@ -437,6 +414,11 @@
     opts.on('-c', '--class-file [FILE]', "name of the class file") {|f| options[:cls_file] = f}
   end
 
+  command :merge do |opts|
+    opts.banner = "merge [-c <file.cls>] <class>,..."
+    opts.description = "Merge two or more classes into a single class.  Class numbers must be given on the command line (comma separated)"
+    opts.on('-c', "--class-file FILE", "Input class file. default: stdin"){|f| options[:cls_file] = f}
+  end
 
   Bio::Log::CLI.logger(options[:logger])
   log = Bio::Log::LoggerPlus.new(LOG_NAME)
@@ -446,7 +428,6 @@
   case cmd
   when "partition"
     log.info "Partitioning classes"
-<<<<<<< HEAD
     if options.has_key?(:cls_file) & options.has_key?(:name_file) & options.has_key?(:fasta_file)
       p = Partition.new(options[:cls_file], options[:name_file], options[:fasta_file])
       p.partition
@@ -465,21 +446,24 @@
       log.error "please specify -c & -l on the command line"
       exit 1;
     end
+  when "merge"
+    log.info "merging classes"
+    if ARGV.length == 0
+      raise "no classes given to merge"
+    else
+      classes = ARGV[0].split(",")
+      input = nil
+      if options.has_key?(:cls_file)
+        input = File.new(options[:cls_file])
+      else
+        input = $stdin
+      end
+      m = MergeCls.new(classes, input)
+      m.merge
+    end
   else
     $stderr.puts "unknown command: #{cmd}"
     exit 1
-=======
-    p = Partition.new(options[:cls_file], options[:name_file], options[:fasta_file], log)
-    p.partition
-  elsif options[:rmcls]
-    r = RemoveCls.new(options[:cls_file], options[:lrn_file])
-    r.add_class(options[:rm_class])
-    r.read_cls
-    r.read_lrn
-  elsif options[:merge]
-    m = MergeCls.new(options[:cls_file],options[:merge])
-    m.merge
->>>>>>> 1b6ba8d3
   end
   log.info "Done!"
 end #end if running as a script